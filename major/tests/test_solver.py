--- conflicted
+++ resolved
@@ -93,25 +93,17 @@
     for req_data in requirements_data:
         requirements.append(REQUIREMENTS_MAP[req_data["matcher"]].from_json(req_data))
 
-<<<<<<< HEAD
-    solver = MajorRequirementsSolver(MISSING_FREE_ELECTIVES, requirements).solve()
+    solver = MajorRequirementsSolver(
+        MISSING_FREE_ELECTIVES, copy.deepcopy(requirements)
+    ).solve()
+    print(str(solver))
 
     assert solver.can_graduate() == False
 
-    solver = MajorRequirementsSolver(GRADUATEABLE_COURSES, requirements).solve()
-=======
-    solver = MajorRequirementsSolver(
-        MISSING_FREE_ELECTIVES, copy.deepcopy(requirements)
-    ).solve()
-    print(str(solver))
-
-    assert solver.can_graduate() == False
-
     solver = MajorRequirementsSolver(
         GRADUATEABLE_COURSES, copy.deepcopy(requirements)
     ).solve()
     print(str(solver))
->>>>>>> 6bbe5b1d
 
     assert solver.can_graduate()
 
@@ -193,13 +185,6 @@
     for req_data in requirements_data:
         requirements.append(REQUIREMENTS_MAP[req_data["matcher"]].from_json(req_data))
 
-<<<<<<< HEAD
-    solver = MajorRequirementsSolver(MISSING_FREE_ELECTIVES, requirements).solve()
-
-    assert solver.can_graduate() == False
-
-    solver = MajorRequirementsSolver(GRADUATEABLE_COURSES, requirements).solve()
-=======
     solver = MajorRequirementsSolver(
         MISSING_FREE_ELECTIVES, copy.deepcopy(requirements)
     ).solve()
@@ -318,6 +303,5 @@
         GRADUATEABLE_COURSES, copy.deepcopy(requirements)
     ).solve()
     print(str(solver))
->>>>>>> 6bbe5b1d
 
     assert solver.can_graduate()