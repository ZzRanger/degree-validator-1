--- conflicted
+++ resolved
@@ -285,14 +285,9 @@
 
         for requirement in self.requirements:
             if requirement.attempt_fulfill(course):
-<<<<<<< HEAD
                 course_hrs = utils.get_hours_from_course(course)
                 self.fulfilled_hours += course_hrs
                 self.valid_courses[course] = course_hrs
-=======
-                self.fulfilled_hours += utils.get_hours_from_course(course)
-                return True
->>>>>>> 6bbe5b1d
 
         return False
 
@@ -354,16 +349,10 @@
         )
 
     def __str__(self) -> str:
-<<<<<<< HEAD
         s = f"""{HoursRequirement.__name__} - {self.is_fulfilled()}
         status: {self.fulfilled_hours}/{self.required_hours} hours
         valid_courses: {self.valid_courses}
         requirements: {self.requirements}
-=======
-        s = f"""{HoursRequirement.__name__} 
-        required_hours: {self.required_hours}
-        fulfilled_hours: {self.fulfilled_hours}
->>>>>>> 6bbe5b1d
         """
         return s
 
@@ -408,7 +397,7 @@
         required_hours: int
 
     @classmethod
-    def from_json(cls, json: JSON) -> FreeElectiveRequirement:
+    def from_json(cls, json: JSON) -> AbstractRequirement:
         """
         {
             "required_hours": 10,
@@ -493,20 +482,7 @@
         )
 
     def __str__(self) -> str:
-<<<<<<< HEAD
         return f"""{PrefixBucketRequirement.__name__} - {self.filled}
         prefix: {self.prefix}
         valid_courses: {self.valid_courses}
-        """
-=======
-        return f"{self.prefix} - {self.is_fulfilled()}"
-
-
-class PrefixBucketRequirement(PrefixRequirement):
-    def attempt_fulfill(self, course: str) -> bool:
-        if course.startswith(self.prefix):
-            self.filled = True
-            return True
-
-        return False
->>>>>>> 6bbe5b1d
+        """