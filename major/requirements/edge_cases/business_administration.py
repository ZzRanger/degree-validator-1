--- conflicted
+++ resolved
@@ -56,15 +56,10 @@
         required_count: int,
         required_hours: int,
         prefix_groups: list[AbstractRequirement],
-<<<<<<< HEAD
-        minimum_level: int
-=======
         metadata: dict[str, Any] = {},
->>>>>>> 325c5261
     ) -> None:
         self.prefix_groups = prefix_groups
         self.required_count = required_count
-        self.minimum_level = minimum_level
         self.fulfilled_count = 0
         self.required_hours = required_hours
         self.fulfilled_hours = 0
@@ -77,7 +72,7 @@
             return False
 
         # First check if upper level elective
-        if utils.get_level_from_course(course) < self.minimum_level:
+        if utils.get_level_from_course(course) < 3:
             return False
 
         # Now check if course satisfies a group
@@ -124,7 +119,6 @@
             "matcher": "BAGuidedElectiveRequirement",
             "required_count": 3,
             "required_hours": 15,
-            "minimum_level": 3,
             "prefix_groups": [
             {
                 "matcher": "SomeRequirement",
